--- conflicted
+++ resolved
@@ -163,12 +163,8 @@
         /** Creates a texture from the compressed ATF format. If you don't want to use any embedded
          *  mipmaps, you can disable them by setting "useMipMaps" to <code>false</code>.
          *  Beware: you must not dispose 'data' if Starling should handle a lost device context. */ 
-<<<<<<< HEAD
-        public static function fromAtfData(data:ByteArray, scale:Number=1):starling.textures.Texture
-=======
         public static function fromAtfData(data:ByteArray, scale:Number=1, 
                                            useMipMaps:Boolean=true):Texture
->>>>>>> 2062430b
         {
             var context:Context3D = Starling.context;
             if (context == null) throw new MissingContextError();
@@ -181,12 +177,8 @@
             uploadAtfData(nativeTexture, data);
             
             var concreteTexture:ConcreteTexture = new ConcreteTexture(nativeTexture, atfData.format, 
-<<<<<<< HEAD
-                atfData.width, atfData.height, false, false, false, scale); // atfData.numTextures > 1
-=======
                 atfData.width, atfData.height, useMipMaps && atfData.numTextures > 1, 
                 false, false, scale);
->>>>>>> 2062430b
             
             if (Starling.handleLostContext) 
                 concreteTexture.restoreOnLostContext(atfData);
