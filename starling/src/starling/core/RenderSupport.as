// =================================================================================================
//
//	Starling Framework
//	Copyright 2011 Gamua OG. All Rights Reserved.
//
//	This program is free software. You can redistribute and/or modify it
//	in accordance with the terms of the accompanying license agreement.
//
// =================================================================================================

package starling.core
{
    import com.adobe.utils.AGALMiniAssembler;
    
    import flash.display3D.Context3D;
    import flash.display3D.Context3DProgramType;
    import flash.display3D.Program3D;
    import flash.geom.Matrix;
    import flash.geom.Matrix3D;
    import flash.geom.Point;
    import flash.geom.Rectangle;
    
    import starling.display.BlendMode;
    import starling.display.DisplayObject;
    import starling.display.Quad;
    import starling.display.QuadBatch;
    import starling.errors.MissingContextError;
    import starling.textures.Texture;
    import starling.utils.Color;
    import starling.utils.MatrixUtil;
    import starling.utils.RectangleUtil;

    /** A class that contains helper methods simplifying Stage3D rendering.
     *
     *  A RenderSupport instance is passed to any "render" method of display objects. 
     *  It allows manipulation of the current transformation matrix (similar to the matrix 
     *  manipulation methods of OpenGL 1.x) and other helper methods.
     */
    public class RenderSupport
    {
        // members
        
        private var mProjectionMatrix:Matrix;
        private var mModelViewMatrix:Matrix;
        private var mMvpMatrix:Matrix;
        private var mMvpMatrix3D:Matrix3D;
        private var mMatrixStack:Vector.<Matrix>;
        private var mMatrixStackSize:int;
        
        private var mDrawCount:int;
        private var mBlendMode:String;
        private var mRenderTarget:Texture;
        
        private var mClipRectStack:Vector.<Rectangle>;
        private var mClipRectStackSize:int;
        
        private var mQuadBatches:Vector.<QuadBatch>;
        private var mCurrentQuadBatchID:int;
        
        /** helper objects */
        private static var sPoint:Point = new Point();
        private static var sRectangle:Rectangle = new Rectangle();
        private static var sAssembler:AGALMiniAssembler = new AGALMiniAssembler();
        
        // construction
        
        /** Creates a new RenderSupport object with an empty matrix stack. */
        public function RenderSupport()
        {
            mProjectionMatrix = new Matrix();
            mModelViewMatrix = new Matrix();
            mMvpMatrix = new Matrix();
            mMvpMatrix3D = new Matrix3D();
            mMatrixStack = new <Matrix>[];
            mMatrixStackSize = 0;
            mDrawCount = 0;
            mRenderTarget = null;
            mBlendMode = BlendMode.NORMAL;
            mClipRectStack = new <Rectangle>[];
            
            mCurrentQuadBatchID = 0;
            mQuadBatches = new <QuadBatch>[new QuadBatch()];
            
            loadIdentity();
            setOrthographicProjection(0, 0, 400, 300);
        }
        
        /** Disposes all quad batches. */
        public function dispose():void
        {
            for each (var quadBatch:QuadBatch in mQuadBatches)
                quadBatch.dispose();
        }
        
        // matrix manipulation
        
        /** Sets up the projection matrix for ortographic 2D rendering. */
        public function setOrthographicProjection(x:Number, y:Number, width:Number, height:Number):void
        {
            mProjectionMatrix.setTo(2.0/width, 0, 0, -2.0/height, 
                -(2*x + width) / width, (2*y + height) / height);
            
            applyClipRect();
        }
        
        /** Changes the modelview matrix to the identity matrix. */
        [Inline]
        final public function loadIdentity():void
        {
            mModelViewMatrix.identity();
        }
        
        /** Prepends a translation to the modelview matrix. */
        [Inline]
        final public function translateMatrix(dx:Number, dy:Number):void
        {
            MatrixUtil.prependTranslation(mModelViewMatrix, dx, dy);
        }
        
        /** Prepends a rotation (angle in radians) to the modelview matrix. */
        [Inline]
        final public function rotateMatrix(angle:Number):void
        {
            MatrixUtil.prependRotation(mModelViewMatrix, angle);
        }
        
        /** Prepends an incremental scale change to the modelview matrix. */
        [Inline]
        final public function scaleMatrix(sx:Number, sy:Number):void
        {
            MatrixUtil.prependScale(mModelViewMatrix, sx, sy);
        }
        
        /** Prepends a matrix to the modelview matrix by multiplying it with another matrix. */
        [Inline]
        final public function prependMatrix(matrix:Matrix):void
        {
            MatrixUtil.prependMatrix(mModelViewMatrix, matrix);
        }
        
        /** Prepends translation, scale and rotation of an object to the modelview matrix. */
        [Inline]
        final public function transformMatrix(object:DisplayObject):void
        {
            MatrixUtil.prependMatrix(mModelViewMatrix, object.transformationMatrix);
        }
        
        /** Pushes the current modelview matrix to a stack from which it can be restored later. */
        public function pushMatrix():void
        {
            if (mMatrixStack.length < mMatrixStackSize + 1)
                mMatrixStack.push(new Matrix());
            
            mMatrixStack[int(mMatrixStackSize++)].copyFrom(mModelViewMatrix);
        }
        
        /** Restores the modelview matrix that was last pushed to the stack. */
        public function popMatrix():void
        {
            mModelViewMatrix.copyFrom(mMatrixStack[int(--mMatrixStackSize)]);
        }
        
        /** Empties the matrix stack, resets the modelview matrix to the identity matrix. */
        public function resetMatrix():void
        {
            mMatrixStackSize = 0;
            loadIdentity();
        }
        
        /** Prepends translation, scale and rotation of an object to a custom matrix. */
        [Inline]
        public static function transformMatrixForObject(matrix:Matrix, object:DisplayObject):void
        {
            MatrixUtil.prependMatrix(matrix, object.transformationMatrix);
        }
        
        /** Calculates the product of modelview and projection matrix. 
         *  CAUTION: Use with care! Each call returns the same instance. */
        public function get mvpMatrix():Matrix
        {
            mMvpMatrix.copyFrom(mModelViewMatrix);
            mMvpMatrix.concat(mProjectionMatrix);
            return mMvpMatrix;
        }
        
        /** Calculates the product of modelview and projection matrix and saves it in a 3D matrix. 
         *  CAUTION: Use with care! Each call returns the same instance. */
        public function get mvpMatrix3D():Matrix3D
        {
            return MatrixUtil.convertTo3D(mvpMatrix, mMvpMatrix3D);
        }
        
        /** Returns the current modelview matrix.
         *  CAUTION: Use with care! Each call returns the same instance. */
        public function get modelViewMatrix():Matrix { return mModelViewMatrix; }
        
        /** Returns the current projection matrix.
         *  CAUTION: Use with care! Each call returns the same instance. */
        public function get projectionMatrix():Matrix { return mProjectionMatrix; }
        public function set projectionMatrix(value:Matrix):void 
        {
            mProjectionMatrix.copyFrom(value);
            applyClipRect();
        }
        
        // blending
        
        /** Activates the current blend mode on the active rendering context. */
        public function applyBlendMode(premultipliedAlpha:Boolean):void
        {
            setBlendFactors(premultipliedAlpha, mBlendMode);
        }
        
        /** The blend mode to be used on rendering. To apply the factor, you have to manually call
         *  'applyBlendMode' (because the actual blend factors depend on the PMA mode). */
        public function get blendMode():String { return mBlendMode; }
        public function set blendMode(value:String):void
        {
            if (value != BlendMode.AUTO) mBlendMode = value;
        }
        
        // render targets
        
        /** The texture that is currently being rendered into, or 'null' to render into the 
         *  back buffer. If you set a new target, it is immediately activated. */
        public function get renderTarget():Texture { return mRenderTarget; }
        public function set renderTarget(target:Texture):void 
        {
            mRenderTarget = target;
            applyClipRect();
            
            if (target) Starling.context.setRenderToTexture(target.base);
            else        Starling.context.setRenderToBackBuffer();
        }
        
        // clipping
        
        /** The clipping rectangle can be used to limit rendering in the current render target to
         *  a certain area. This method expects the rectangle in stage coordinates. Internally,
         *  it uses the 'scissorRectangle' of stage3D, which works with pixel coordinates. 
         *  Any pushed rectangle is intersected with the previous rectangle; the method returns
         *  that intersection. */
        public function pushClipRect(rectangle:Rectangle):Rectangle
        {
            if (mClipRectStack.length < mClipRectStackSize + 1)
                mClipRectStack.push(new Rectangle());
            
            mClipRectStack[mClipRectStackSize].copyFrom(rectangle);
            rectangle = mClipRectStack[mClipRectStackSize];
            
            // intersect with the last pushed clip rect
            if (mClipRectStackSize > 0)
                RectangleUtil.intersect(rectangle, mClipRectStack[mClipRectStackSize-1], 
                                        rectangle);
            
            ++mClipRectStackSize;
            applyClipRect();
            
            // return the intersected clip rect so callers can skip draw calls if it's empty
            return rectangle;
        }
        
        /** Restores the clipping rectangle that was last pushed to the stack. */
        public function popClipRect():void
        {
            if (mClipRectStackSize > 0)
            {
                --mClipRectStackSize;
                applyClipRect();
            }
        }
        
        /** Updates the context3D scissor rectangle using the current clipping rectangle. This
         *  method is called automatically when either the render target, the projection matrix,
         *  or the clipping rectangle changes. */
        public function applyClipRect():void
        {
            finishQuadBatch();
            
            var context:Context3D = Starling.context;
            if (context == null) return;
            
            if (mClipRectStackSize > 0)
            {
                var width:int, height:int;
                var rect:Rectangle = mClipRectStack[mClipRectStackSize-1];
                sRectangle.setTo(rect.x, rect.y, rect.width, rect.height);
                
                if (mRenderTarget)
                {
                    width  = mRenderTarget.root.nativeWidth;
                    height = mRenderTarget.root.nativeHeight;
                }
                else
                {
                    width  = Starling.current.backBufferWidth;
                    height = Starling.current.backBufferHeight;
                }
                
                // convert to pixel coordinates
                MatrixUtil.transformCoords(mProjectionMatrix, rect.x, rect.y, sPoint);
                sRectangle.x = Math.max(0, ( sPoint.x + 1) / 2) * width;
                sRectangle.y = Math.max(0, (-sPoint.y + 1) / 2) * height;
                
                MatrixUtil.transformCoords(mProjectionMatrix, rect.right, rect.bottom, sPoint);
                sRectangle.right  = Math.min(1, ( sPoint.x + 1) / 2) * width;
                sRectangle.bottom = Math.min(1, (-sPoint.y + 1) / 2) * height;
                
                // an empty rectangle is not allowed, so we set it to the smallest possible size
                // if the bounds are outside the visible area.
                if (sRectangle.width < 1 || sRectangle.height < 1)
                    sRectangle.setTo(0, 0, 1, 1);
                
                context.setScissorRectangle(sRectangle);
            }
            else
            {
                context.setScissorRectangle(null);
            }
        }
        
        // optimized quad rendering
        
        /** Adds a quad to the current batch of unrendered quads. If there is a state change,
         *  all previous quads are rendered at once, and the batch is reset. */
        public function batchQuad(quad:Quad, parentAlpha:Number,
                                  texture:Texture=null, smoothing:String=null):void
        {
            if (mQuadBatches[mCurrentQuadBatchID].isStateChange(quad.tinted, parentAlpha, texture, 
                                                                smoothing, mBlendMode))
            {
                finishQuadBatch();
            }
            
            mQuadBatches[mCurrentQuadBatchID].addQuad(quad, parentAlpha, texture, smoothing, 
                                                      mModelViewMatrix, mBlendMode);
        }
        
        /** Adds a batch of quads to the current batch of unrendered quads. If there is a state 
         *  change, all previous quads are rendered at once. 
         *  
         *  <p>Note that you should call this method only for objects with a small number of quads 
         *  (we recommend no more than 16). Otherwise, the additional CPU effort will be more
         *  expensive than what you save by avoiding the draw call.</p> */
        public function batchQuadBatch(quadBatch:QuadBatch, parentAlpha:Number):void
        {
            if (mQuadBatches[mCurrentQuadBatchID].isStateChange(
                quadBatch.tinted, parentAlpha, quadBatch.texture, quadBatch.smoothing, mBlendMode))
            {
                finishQuadBatch();
            }
            
            mQuadBatches[mCurrentQuadBatchID].addQuadBatch(quadBatch, parentAlpha, 
                                                           mModelViewMatrix, mBlendMode);
        }
        
        /** Renders the current quad batch and resets it. */
        public function finishQuadBatch():void
        {
            var currentBatch:QuadBatch = mQuadBatches[mCurrentQuadBatchID];
            
            if (currentBatch.numQuads != 0)
            {
                currentBatch.renderCustom(mProjectionMatrix);
                currentBatch.reset();
                
                ++mCurrentQuadBatchID;
                ++mDrawCount;
                
                if (mQuadBatches.length <= mCurrentQuadBatchID)
                    mQuadBatches.push(new QuadBatch());
            }
        }
        
        /** Resets matrix stack, blend mode, quad batch index, and draw count. */
        public function nextFrame():void
        {
            resetMatrix();
            trimQuadBatches();
            
            mCurrentQuadBatchID = 0;
            mBlendMode = BlendMode.NORMAL;
            mDrawCount = 0;
        }

        /** Disposes redundant quad batches if the number of allocated batches is more than
         *  twice the number of used batches. Only executed when there are at least 16 batches. */
        private function trimQuadBatches():void
        {
            var numUsedBatches:int  = mCurrentQuadBatchID + 1;
            var numTotalBatches:int = mQuadBatches.length;
            
            if (numTotalBatches >= 16 && numTotalBatches > 2*numUsedBatches)
            {
                var numToRemove:int = numTotalBatches - numUsedBatches;
                for (var i:int=0; i<numToRemove; ++i)
                    mQuadBatches.pop().dispose();
            }
        }
        
        // other helper methods
        
        /** Deprecated. Call 'setBlendFactors' instead. */
        public static function setDefaultBlendFactors(premultipliedAlpha:Boolean):void
        {
            setBlendFactors(premultipliedAlpha);
        }
        
        /** Sets up the blending factors that correspond with a certain blend mode. */
        public static function setBlendFactors(premultipliedAlpha:Boolean, blendMode:String="normal"):void
        {
            var blendFactors:Array = BlendMode.getBlendFactors(blendMode, premultipliedAlpha); 
            Starling.context.setBlendFactors(blendFactors[0], blendFactors[1]);
        }
        
        /** Clears the render context with a certain color and alpha value. */
        public static function clear(rgb:uint=0, alpha:Number=0.0):void
        {
            Starling.context.clear(
                Color.getRed(rgb)   / 255.0, 
                Color.getGreen(rgb) / 255.0, 
                Color.getBlue(rgb)  / 255.0,
                alpha);
        }
        
        /** Clears the render context with a certain color and alpha value. */
        public function clear(rgb:uint=0, alpha:Number=0.0):void
        {
            RenderSupport.clear(rgb, alpha);
        }
        
        /** Assembles fragment- and vertex-shaders, passed as Strings, to a Program3D. If you
         *  pass a 'resultProgram', it will be uploaded to that program; otherwise, a new program
         *  will be created on the current Stage3D context. */ 
        public static function assembleAgal(vertexShader:String, fragmentShader:String,
                                            resultProgram:Program3D=null):Program3D
        {
            if (resultProgram == null) 
            {
                var context:Context3D = Starling.context;
                if (context == null) throw new MissingContextError();
                resultProgram = context.createProgram();
            }
            
            resultProgram.upload(
                sAssembler.assemble(Context3DProgramType.VERTEX, vertexShader),
                sAssembler.assemble(Context3DProgramType.FRAGMENT, fragmentShader));
            
            return resultProgram;
        }
        
        // statistics
        
        /** Raises the draw count by a specific value. Call this method in custom render methods
         *  to keep the statistics display in sync. */
        public function raiseDrawCount(value:uint=1):void { mDrawCount += value; }
        
        /** Indicates the number of stage3D draw calls. */
<<<<<<< HEAD
        [Inline] /** For ASC 2.0 inline support */
        final public function get drawCount():int { return mDrawCount; }
        
=======
        public function get drawCount():int { return mDrawCount; }
>>>>>>> 84a2431c
    }
}<|MERGE_RESOLUTION|>--- conflicted
+++ resolved
@@ -456,12 +456,8 @@
         public function raiseDrawCount(value:uint=1):void { mDrawCount += value; }
         
         /** Indicates the number of stage3D draw calls. */
-<<<<<<< HEAD
         [Inline] /** For ASC 2.0 inline support */
         final public function get drawCount():int { return mDrawCount; }
         
-=======
-        public function get drawCount():int { return mDrawCount; }
->>>>>>> 84a2431c
     }
 }