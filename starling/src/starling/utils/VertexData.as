--- conflicted
+++ resolved
@@ -70,15 +70,7 @@
         private static const COLOR_OFFSET_IN_BYTES:int    = COLOR_OFFSET        * BYTES_PER_ELEMENT;
         private static const TEXCOORD_OFFSET_IN_BYTES:int = TEXCOORD_OFFSET     * BYTES_PER_ELEMENT;
         
-<<<<<<< HEAD
-        private static const MIN_ALPHA_PMA:Number = 5.0 / 255.0;
-        private static const MIN_ALPHA:Number = 0.0;
-        private static const MAX_ALPHA:Number = 1.0;
-        
         private var mRawData:ByteArrayReference;
-=======
-        private var mRawData:ByteArray;
->>>>>>> 366954b3
         private var mPremultipliedAlpha:Boolean;
         private var mNumVertices:int;
         private var mMinAlpha:Number;
@@ -89,14 +81,8 @@
         /** Create a new VertexData object with a specified number of vertices. */
         public function VertexData(numVertices:int, premultipliedAlpha:Boolean=false)
         {
-<<<<<<< HEAD
             mRawData = new ByteArrayReference(numVertices * BYTES_PER_VERTEX);
-            mPremultipliedAlpha = premultipliedAlpha;
-=======
-            mRawData = new ByteArray();
-            mRawData.endian = Endian.LITTLE_ENDIAN;
             this.premultipliedAlpha = premultipliedAlpha;
->>>>>>> 366954b3
             this.numVertices = numVertices;
         }
 		
@@ -204,8 +190,8 @@
             var rgba:uint = ((color << 8) & 0xffffff00) | (int(alpha * 255.0) & 0xff)
             if (mPremultipliedAlpha && alpha != 1.0) rgba = premultiplyAlpha(rgba);
             
-            mRawData.position = vertexID * BYTES_PER_VERTEX + COLOR_OFFSET_IN_BYTES;
-            mRawData.writeUnsignedInt(switchEndian(rgba));
+			var pos :uint = mRawData.calculateRawAddress(vertexID * BYTES_PER_VERTEX + COLOR_OFFSET_IN_BYTES);
+			si32(switchEndian(rgba), pos);
         }
         
         /** Updates the RGB color values of a vertex (alpha is not changed). */ 
@@ -437,19 +423,6 @@
                    ((value >> 24) & 0xff);
         }
         
-<<<<<<< HEAD
-        private function setColorAndAlpha(vertexID:int, color:uint, alpha:Number):void
-        {
-            alpha = clamp(alpha, mPremultipliedAlpha ? MIN_ALPHA_PMA : MIN_ALPHA, MAX_ALPHA);
-            var rgba:uint = createRGBA(color, alpha);
-            if (mPremultipliedAlpha) rgba = premultiplyAlpha(rgba);
-            
-			var pos :uint = mRawData.calculateRawAddress(vertexID * BYTES_PER_VERTEX + COLOR_OFFSET_IN_BYTES);
-			si32(switchEndian(rgba), pos);
-        }
-        
-=======
->>>>>>> 366954b3
         private final function premultiplyAlpha(rgba:uint):uint
         {
             var alpha:uint = rgba & 0xff;
