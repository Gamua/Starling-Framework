// =================================================================================================
//
//	Starling Framework
//	Copyright 2011 Gamua OG. All Rights Reserved.
//
//	This program is free software. You can redistribute and/or modify it
//	in accordance with the terms of the accompanying license agreement.
//
// =================================================================================================

package starling.utils
{
    import flash.geom.Matrix;
    import flash.geom.Point;
    import flash.geom.Rectangle;
    import flash.utils.ByteArray;
    import flash.utils.Endian;

    /** The VertexData class manages a raw list of vertex information, allowing direct upload
     *  to Stage3D vertex buffers. <em>You only have to work with this class if you create display 
     *  objects with a custom render function. If you don't plan to do that, you can safely 
     *  ignore it.</em>
     * 
     *  <p>To render objects with Stage3D, you have to organize vertex data in so-called
     *  vertex buffers. Those buffers reside in graphics memory and can be accessed very 
     *  efficiently by the GPU. Before you can move data into vertex buffers, you have to 
     *  set it up in conventional memory - that is, in a Vector object. The vector contains
     *  all vertex information (the coordinates, color, and texture coordinates) - one
     *  vertex after the other.</p>
     *  
     *  <p>To simplify creating and working with such a bulky list, the VertexData class was 
     *  created. It contains methods to specify and modify vertex data. The raw Vector managed 
     *  by the class can then easily be uploaded to a vertex buffer.</p>
     * 
     *  <strong>Premultiplied Alpha</strong>
     *  
     *  <p>The color values of the "BitmapData" object contain premultiplied alpha values, which 
     *  means that the <code>rgb</code> values were multiplied with the <code>alpha</code> value 
     *  before saving them. Since textures are created from bitmap data, they contain the values in 
     *  the same style. On rendering, it makes a difference in which way the alpha value is saved; 
     *  for that reason, the VertexData class mimics this behavior. You can choose how the alpha 
     *  values should be handled via the <code>premultipliedAlpha</code> property.</p>
     * 
     */ 
    public class VertexData 
    {
        /** Each elements size */
        public static const ELEMENTS_SIZE:int = 4;

        /** The total number of elements (Numbers) stored per vertex. */
        public static const ELEMENTS_PER_VERTEX:int = 8;

        /** The total number of bytes stored per vertex. */
        public static const BYTES_PER_VERTEX:int = ELEMENTS_SIZE*ELEMENTS_PER_VERTEX;
        
        /** The offset of position data (x, y) within a vertex. */
        public static const POSITION_OFFSET:int = 0;
        
        /** The offset of color data (r, g, b, a) within a vertex. */ 
        public static const COLOR_OFFSET:int = 2;
        
        /** The offset of texture coordinates (u, v) within a vertex. */
        public static const TEXCOORD_OFFSET:int = 6;

        /** The byte offset of position data (x, y) within a vertex. */
        public static const POSITION_BYTE_OFFSET:int = POSITION_OFFSET*ELEMENTS_SIZE;

        /** The byte offset of color data (r, g, b, a) within a vertex. */
        public static const COLOR_BYTE_OFFSET:int = COLOR_OFFSET*ELEMENTS_SIZE;

        /** The byte offset of color data (r, g, b, a) within a vertex. */
        public static const ALPHA_BYTE_OFFSET:int = COLOR_BYTE_OFFSET+3*ELEMENTS_SIZE;

        /** The byte offset of texture coordinates (u, v) within a vertex. */
        public static const TEXCOORD_BYTE_OFFSET:int = TEXCOORD_OFFSET*ELEMENTS_SIZE;

        private var mRawData:ByteArray;
        private var mPremultipliedAlpha:Boolean;
        private var mNumVertices:int;

        /** Helper object. */
        private static var sHelperPoint:Point = new Point();
        
        /** Create a new VertexData object with a specified number of vertices. */
        public function VertexData(numVertices:int, premultipliedAlpha:Boolean=false)
        {
            mRawData = new ByteArray();
            mRawData.endian=Endian.LITTLE_ENDIAN;
            mPremultipliedAlpha = premultipliedAlpha;
            this.numVertices = numVertices;
        }

        /** Creates a duplicate of either the complete vertex data object, or of a subset. 
         *  To clone all vertices, set 'numVertices' to '-1'. */
        public function clone(vertexID:int=0, numVertices:int=-1):VertexData
        {
            if (numVertices < 0 || vertexID + numVertices > mNumVertices)
                numVertices = mNumVertices - vertexID;
            
            var clone:VertexData = new VertexData(0, mPremultipliedAlpha);
            clone.mNumVertices = numVertices;
            clone.mRawData.writeBytes(mRawData);

            return clone;
        }
        
        /** Copies the vertex data (or a range of it, defined by 'vertexID' and 'numVertices') 
         *  of this instance to another vertex data object, starting at a certain index. */
        public function copyTo(targetData:VertexData, targetVertexID:int=0,
                               vertexID:int=0, numVertices:int=-1):void
        {
            if (numVertices < 0 || vertexID + numVertices > mNumVertices)
                numVertices = mNumVertices - vertexID;

            // todo: check/convert pma
            targetData.mRawData.position=uint(targetVertexID * BYTES_PER_VERTEX);
            targetData.mRawData.writeBytes(mRawData,vertexID * BYTES_PER_VERTEX,numVertices * BYTES_PER_VERTEX);

        }
        
        /** Appends the vertices from another VertexData object. */
        public function append(data:VertexData):void
        {
            mRawData.position=mRawData.length;
            mRawData.writeBytes(data.mRawData);
            
            mNumVertices += data.numVertices;
        }
        
        // functions
        
        /** Updates the position values of a vertex. */
        public function setPosition(vertexID:int, x:Number, y:Number):void
        {
            mRawData.position=int(vertexID*BYTES_PER_VERTEX + POSITION_BYTE_OFFSET);
            mRawData.writeFloat(x);
            mRawData.writeFloat(y);
        }
        
        /** Returns the position of a vertex. */
        public function getPosition(vertexID:int, position:Point):void
        {
            mRawData.position=int(vertexID*BYTES_PER_VERTEX + POSITION_BYTE_OFFSET);
            position.x = mRawData.readFloat();
            position.y = mRawData.readFloat();
        }
        
        /** Updates the RGB color values of a vertex. */ 
        public function setColor(vertexID:int, color:uint):void
        {
            var offset:int = vertexID*BYTES_PER_VERTEX + COLOR_BYTE_OFFSET;
            mRawData.position=offset+3*ELEMENTS_SIZE;
            var multiplier:Number = mPremultipliedAlpha ? mRawData.readFloat() : 1.0;
            mRawData.position=offset;
            mRawData.writeFloat(((color >> 16) & 0xff) / 255.0 * multiplier);
            mRawData.writeFloat(((color >>  8) & 0xff) / 255.0 * multiplier);
            mRawData.writeFloat(( color        & 0xff) / 255.0 * multiplier);
        }
        
        /** Returns the RGB color of a vertex (no alpha). */
        public function getColor(vertexID:int):uint
        {
            var offset:int = vertexID*BYTES_PER_VERTEX + COLOR_BYTE_OFFSET;

            mRawData.position=offset+3*ELEMENTS_SIZE;
            var divisor:Number = mPremultipliedAlpha ? mRawData.readFloat() : 1.0;
            
            if (divisor == 0) return 0;
            else
            {
                mRawData.position=offset;
                var red:Number   = mRawData.readFloat() / divisor;
                var green:Number = mRawData.readFloat() / divisor;
                var blue:Number  = mRawData.readFloat() / divisor;
                
                return (int(red*255) << 16) | (int(green*255) << 8) | int(blue*255);
            }
        }

        /** Reset the alpha of the vertex if Premultiplied Alpha */
        /** This is a helper function to compensate the longer time for ByteArray.readFloat */
        public function resetPremultipliedAlpha(vertexID:int, alpha:Number):void
        {
            var offset:int = vertexID*BYTES_PER_VERTEX + COLOR_BYTE_OFFSET;
            var color:uint = 0;

            mRawData.position=int(offset+3*ELEMENTS_SIZE);
            var divisor:Number = mPremultipliedAlpha ? mRawData.readFloat() : 1.0;
            var multiplier:Number = mPremultipliedAlpha ? alpha : 1.0;
            var red:Number;
            var green:Number;
            var blue:Number;

            if (divisor == 0) {}
            else
            {
                mRawData.position=offset;
                red = mRawData.readFloat() / divisor;
                green = mRawData.readFloat() / divisor;
                blue  = mRawData.readFloat() / divisor;
            }

            mRawData.position=offset;
            mRawData.writeFloat(red * multiplier);
            mRawData.writeFloat(green * multiplier);
            mRawData.writeFloat(blue * multiplier);
            mRawData.writeFloat(alpha);

        }
        
        /** Updates the alpha value of a vertex (range 0-1). */
        public function setAlpha(vertexID:int, alpha:Number):void
        {
            if (mPremultipliedAlpha)
            {
                if (alpha < 0.001) alpha = 0.001; // zero alpha would wipe out all color data
                resetPremultipliedAlpha(vertexID,alpha);
            }
            else
            {
                mRawData.position=vertexID*BYTES_PER_VERTEX + ALPHA_BYTE_OFFSET;
                mRawData.writeFloat(alpha);
            }
        }
        
        /** Returns the alpha value of a vertex in the range 0-1. */
        public function getAlpha(vertexID:int):Number
        {
            mRawData.position = vertexID*BYTES_PER_VERTEX + ALPHA_BYTE_OFFSET;
            return mRawData.readFloat();
        }
        
        /** Updates the texture coordinates of a vertex (range 0-1). */
        public function setTexCoords(vertexID:int, u:Number, v:Number):void
        {
            mRawData.position=vertexID*BYTES_PER_VERTEX + TEXCOORD_BYTE_OFFSET;
            mRawData.writeFloat(u);
            mRawData.writeFloat(v);
        }
        
        /** Returns the texture coordinates of a vertex in the range 0-1. */
        public function getTexCoords(vertexID:int, texCoords:Point):void
        {
            mRawData.position=vertexID*BYTES_PER_VERTEX + TEXCOORD_BYTE_OFFSET;
            texCoords.x = mRawData.readFloat();
            texCoords.y = mRawData.readFloat();
        }
        
        // utility functions
        
        /** Translate the position of a vertex by a certain offset. */
        public function translateVertex(vertexID:int, deltaX:Number, deltaY:Number):void
        {
            var offset:int = vertexID*BYTES_PER_VERTEX + POSITION_BYTE_OFFSET;
            mRawData.position=offset;
            var x:Number=mRawData.readFloat();
            var y:Number=mRawData.readFloat();
            mRawData.position=offset;
            mRawData.writeFloat(x+deltaX);
            mRawData.writeFloat(y+deltaY);
        }

        /** Transforms the position of subsequent vertices by multiplication with a 
         *  transformation matrix. */
        public function transformVertex(vertexID:int, matrix:Matrix, numVertices:int=1):void
        {
            var offset:int = vertexID*BYTES_PER_VERTEX + POSITION_BYTE_OFFSET;
            
            for (var i:int=0; i<numVertices; ++i)
            {
                mRawData.position=offset;
                var x:Number=mRawData.readFloat();
                var y:Number=mRawData.readFloat();
                mRawData.position=offset;
                mRawData.writeFloat(matrix.a * x + matrix.c * y + matrix.tx);
                mRawData.writeFloat(matrix.d * y + matrix.b * x + matrix.ty);

                offset += BYTES_PER_VERTEX;
            }
        }
        
        /** Sets all vertices of the object to the same color values. */
        public function setUniformColor(color:uint):void
        {
            for (var i:int=0; i<mNumVertices; ++i)
                setColor(i, color);
        }
        
        /** Sets all vertices of the object to the same alpha values. */
        public function setUniformAlpha(alpha:Number):void
        {
            for (var i:int=0; i<mNumVertices; ++i)
                setAlpha(i, alpha);
        }
        
        /** Multiplies the alpha value of subsequent vertices with a certain delta. */
        public function scaleAlpha(vertexID:int, alpha:Number, numVertices:int=1):void
        {
            if (alpha == 1.0) return;
            if (numVertices < 0 || vertexID + numVertices > mNumVertices)
                numVertices = mNumVertices - vertexID;
             
            var i:int;
            
            if (mPremultipliedAlpha)
            {
                for (i=0; i<numVertices; ++i)
                    setAlpha(vertexID+i, getAlpha(vertexID+i) * alpha);
            }
            else
            {
                var offset:int = vertexID*BYTES_PER_VERTEX + ALPHA_BYTE_OFFSET;
                var a:Number = 1.0;
                for (i=0; i<numVertices; ++i){
                    mRawData.position=offset+ i*BYTES_PER_VERTEX;
                    a=mRawData.readFloat();
                    mRawData.position=offset+ i*BYTES_PER_VERTEX;
                    mRawData.writeFloat(a*alpha);
                }
//                    mRawData[int(offset + i*ELEMENTS_PER_VERTEX)] *= alpha;
            }
        }

//        private function getOffset(vertexID:int):int
//        {
//            return vertexID * BYTES_PER_VERTEX;
//        }
        
        /** Calculates the bounds of the vertices, which are optionally transformed by a matrix. 
         *  If you pass a 'resultRect', the result will be stored in this rectangle 
         *  instead of creating a new object. To use all vertices for the calculation, set
         *  'numVertices' to '-1'. */
        public function getBounds(transformationMatrix:Matrix=null, 
                                  vertexID:int=0, numVertices:int=-1,
                                  resultRect:Rectangle=null):Rectangle
        {
            if (resultRect == null) resultRect = new Rectangle();
            if (numVertices < 0 || vertexID + numVertices > mNumVertices)
                numVertices = mNumVertices - vertexID;
            
<<<<<<< HEAD
            var minX:Number = Number.MAX_VALUE, maxX:Number = -Number.MAX_VALUE;
            var minY:Number = Number.MAX_VALUE, maxY:Number = -Number.MAX_VALUE;
            var offset:int = vertexID*BYTES_PER_VERTEX + POSITION_BYTE_OFFSET;
            var x:Number, y:Number, i:int;
            
            if (transformationMatrix == null)
=======
            if (numVertices == 0)
>>>>>>> c4e82f95
            {
                if (transformationMatrix == null)
                    resultRect.setEmpty();
                else
                {
<<<<<<< HEAD
                    mRawData.position=offset;
                    x = mRawData.readFloat();
                    y = mRawData.readFloat();
                    offset += BYTES_PER_VERTEX;
                    
                    minX = minX < x ? minX : x;
                    maxX = maxX > x ? maxX : x;
                    minY = minY < y ? minY : y;
                    maxY = maxY > y ? maxY : y;
=======
                    MatrixUtil.transformCoords(transformationMatrix, 0, 0, sHelperPoint);
                    resultRect.setTo(sHelperPoint.x, sHelperPoint.y, 0, 0);
>>>>>>> c4e82f95
                }
            }
            else
            {
                var minX:Number = Number.MAX_VALUE, maxX:Number = -Number.MAX_VALUE;
                var minY:Number = Number.MAX_VALUE, maxY:Number = -Number.MAX_VALUE;
                var offset:int = getOffset(vertexID) + POSITION_OFFSET;
                var x:Number, y:Number, i:int;
                
                if (transformationMatrix == null)
                {
<<<<<<< HEAD
                    mRawData.position=offset;
                    x = mRawData.readFloat();
                    y = mRawData.readFloat();
                    offset += BYTES_PER_VERTEX;
                    
                    MatrixUtil.transformCoords(transformationMatrix, x, y, sHelperPoint);
                    minX = minX < sHelperPoint.x ? minX : sHelperPoint.x;
                    maxX = maxX > sHelperPoint.x ? maxX : sHelperPoint.x;
                    minY = minY < sHelperPoint.y ? minY : sHelperPoint.y;
                    maxY = maxY > sHelperPoint.y ? maxY : sHelperPoint.y;
=======
                    for (i=0; i<numVertices; ++i)
                    {
                        x = mRawData[offset];
                        y = mRawData[int(offset+1)];
                        offset += ELEMENTS_PER_VERTEX;
                        
                        minX = minX < x ? minX : x;
                        maxX = maxX > x ? maxX : x;
                        minY = minY < y ? minY : y;
                        maxY = maxY > y ? maxY : y;
                    }
>>>>>>> c4e82f95
                }
                else
                {
                    for (i=0; i<numVertices; ++i)
                    {
                        x = mRawData[offset];
                        y = mRawData[int(offset+1)];
                        offset += ELEMENTS_PER_VERTEX;
                        
                        MatrixUtil.transformCoords(transformationMatrix, x, y, sHelperPoint);
                        minX = minX < sHelperPoint.x ? minX : sHelperPoint.x;
                        maxX = maxX > sHelperPoint.x ? maxX : sHelperPoint.x;
                        minY = minY < sHelperPoint.y ? minY : sHelperPoint.y;
                        maxY = maxY > sHelperPoint.y ? maxY : sHelperPoint.y;
                    }
                }
                
                resultRect.setTo(minX, minY, maxX - minX, maxY - minY);
            }
            
            return resultRect;
        }
        
        // properties
        
        /** Indicates if any vertices have a non-white color or are not fully opaque. */
        public function get tinted():Boolean
        {
            var offset:int = COLOR_BYTE_OFFSET;
            
            for (var i:int=0; i<mNumVertices; ++i)
            {
                for (var j:int=0; j<4; ++j)
                {
                    mRawData.position=int(offset+j*ELEMENTS_SIZE);
                    if (mRawData.readFloat() != 1.0) return true;
                }
                offset += BYTES_PER_VERTEX;
            }
            
            return false;
        }
        
        /** Changes the way alpha and color values are stored. Updates all exisiting vertices. */
        public function setPremultipliedAlpha(value:Boolean, updateData:Boolean=true):void
        {
            if (value == mPremultipliedAlpha) return;
            
            if (updateData)
            {
                var dataLength:int = mNumVertices * BYTES_PER_VERTEX;
                
                for (var i:int=COLOR_OFFSET* ELEMENTS_SIZE; i<dataLength; i += BYTES_PER_VERTEX)
                {
                    var alpha:Number = mRawData[int(i+3)];
                    var divisor:Number = mPremultipliedAlpha ? alpha : 1.0;
                    var multiplier:Number = value ? alpha : 1.0;
                    
                    if (divisor != 0)
                    {
                        mRawData[i]        = mRawData[i]        / divisor * multiplier;
                        mRawData[int(i+1)] = mRawData[int(i+1)] / divisor * multiplier;
                        mRawData[int(i+2)] = mRawData[int(i+2)] / divisor * multiplier;
                    }
                }
            }
            
            mPremultipliedAlpha = value;
        }
        
        /** Indicates if the rgb values are stored premultiplied with the alpha value. */
        public function get premultipliedAlpha():Boolean { return mPremultipliedAlpha; }
        
        /** The total number of vertices. */
        public function get numVertices():int { return mNumVertices; }
        public function set numVertices(value:int):void
        {
            var i:int;
            var delta:int = value - mNumVertices;

            mRawData.length=value*BYTES_PER_VERTEX;

            if(delta>0)
            {
                mRawData.position=mNumVertices*BYTES_PER_VERTEX;
                for(i =0; i<delta;++i){
                    mRawData.writeFloat(1.0);
                    mRawData.writeFloat(2.0);
                    mRawData.writeFloat(0.0);
                    mRawData.writeFloat(0.0);
                    mRawData.writeFloat(0.0);
                    mRawData.writeFloat(1.0);
                    mRawData.writeFloat(0.0);
                    mRawData.writeFloat(0.0);
                }
            }
            mRawData.position=0;
            mNumVertices = value;

        }
        
        /** The raw vertex data; not a copy! */
        public function get rawData():ByteArray { return mRawData; }
    }
}<|MERGE_RESOLUTION|>--- conflicted
+++ resolved
@@ -338,35 +338,14 @@
             if (numVertices < 0 || vertexID + numVertices > mNumVertices)
                 numVertices = mNumVertices - vertexID;
             
-<<<<<<< HEAD
-            var minX:Number = Number.MAX_VALUE, maxX:Number = -Number.MAX_VALUE;
-            var minY:Number = Number.MAX_VALUE, maxY:Number = -Number.MAX_VALUE;
-            var offset:int = vertexID*BYTES_PER_VERTEX + POSITION_BYTE_OFFSET;
-            var x:Number, y:Number, i:int;
-            
-            if (transformationMatrix == null)
-=======
             if (numVertices == 0)
->>>>>>> c4e82f95
             {
                 if (transformationMatrix == null)
                     resultRect.setEmpty();
                 else
                 {
-<<<<<<< HEAD
-                    mRawData.position=offset;
-                    x = mRawData.readFloat();
-                    y = mRawData.readFloat();
-                    offset += BYTES_PER_VERTEX;
-                    
-                    minX = minX < x ? minX : x;
-                    maxX = maxX > x ? maxX : x;
-                    minY = minY < y ? minY : y;
-                    maxY = maxY > y ? maxY : y;
-=======
                     MatrixUtil.transformCoords(transformationMatrix, 0, 0, sHelperPoint);
                     resultRect.setTo(sHelperPoint.x, sHelperPoint.y, 0, 0);
->>>>>>> c4e82f95
                 }
             }
             else
@@ -378,18 +357,6 @@
                 
                 if (transformationMatrix == null)
                 {
-<<<<<<< HEAD
-                    mRawData.position=offset;
-                    x = mRawData.readFloat();
-                    y = mRawData.readFloat();
-                    offset += BYTES_PER_VERTEX;
-                    
-                    MatrixUtil.transformCoords(transformationMatrix, x, y, sHelperPoint);
-                    minX = minX < sHelperPoint.x ? minX : sHelperPoint.x;
-                    maxX = maxX > sHelperPoint.x ? maxX : sHelperPoint.x;
-                    minY = minY < sHelperPoint.y ? minY : sHelperPoint.y;
-                    maxY = maxY > sHelperPoint.y ? maxY : sHelperPoint.y;
-=======
                     for (i=0; i<numVertices; ++i)
                     {
                         x = mRawData[offset];
@@ -401,7 +368,6 @@
                         minY = minY < y ? minY : y;
                         maxY = maxY > y ? maxY : y;
                     }
->>>>>>> c4e82f95
                 }
                 else
                 {
