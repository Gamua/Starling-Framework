// =================================================================================================
//
//	Starling Framework
//	Copyright 2011 Gamua OG. All Rights Reserved.
//
//	This program is free software. You can redistribute and/or modify it
//	in accordance with the terms of the accompanying license agreement.
//
// =================================================================================================

package starling.display
{
    import flash.geom.Matrix;
    import flash.geom.Point;
    import flash.geom.Rectangle;
    import flash.system.Capabilities;
    import flash.utils.getQualifiedClassName;
    
    import starling.core.RenderSupport;
    import starling.core.starling_internal;
    import starling.errors.AbstractClassError;
    import starling.events.Event;
    import starling.utils.MatrixUtil;
    
    use namespace starling_internal;
    
    /**
     *  A DisplayObjectContainer represents a collection of display objects.
     *  It is the base class of all display objects that act as a container for other objects. By 
     *  maintaining an ordered list of children, it defines the back-to-front positioning of the 
     *  children within the display tree.
     *  
     *  <p>A container does not a have size in itself. The width and height properties represent the 
     *  extents of its children. Changing those properties will scale all children accordingly.</p>
     *  
     *  <p>As this is an abstract class, you can't instantiate it directly, but have to 
     *  use a subclass instead. The most lightweight container class is "Sprite".</p>
     *  
     *  <strong>Adding and removing children</strong>
     *  
     *  <p>The class defines methods that allow you to add or remove children. When you add a child, 
     *  it will be added at the frontmost position, possibly occluding a child that was added 
     *  before. You can access the children via an index. The first child will have index 0, the 
     *  second child index 1, etc.</p> 
     *  
     *  Adding and removing objects from a container triggers non-bubbling events.
     *  
     *  <ul>
     *   <li><code>Event.ADDED</code>: the object was added to a parent.</li>
     *   <li><code>Event.ADDED_TO_STAGE</code>: the object was added to a parent that is 
     *       connected to the stage, thus becoming visible now.</li>
     *   <li><code>Event.REMOVED</code>: the object was removed from a parent.</li>
     *   <li><code>Event.REMOVED_FROM_STAGE</code>: the object was removed from a parent that 
     *       is connected to the stage, thus becoming invisible now.</li>
     *  </ul>
     *  
     *  Especially the <code>ADDED_TO_STAGE</code> event is very helpful, as it allows you to 
     *  automatically execute some logic (e.g. start an animation) when an object is rendered the 
     *  first time.
     *  
     *  @see Sprite
     *  @see DisplayObject
     */
    public class DisplayObjectContainer extends DisplayObject
    {
        // members
        
        private var mChildren:Vector.<DisplayObject>;
        
        /** Helper objects. */
        private static var sHelperMatrix:Matrix = new Matrix();
        private static var sHelperPoint:Point = new Point();
        private static var sBroadcastListeners:Vector.<DisplayObject> = new <DisplayObject>[];
        
        // construction
        
        /** @private */
        public function DisplayObjectContainer()
        {
            if (Capabilities.isDebugger && 
                getQualifiedClassName(this) == "starling.display::DisplayObjectContainer")
            {
                throw new AbstractClassError();
            }
            
            mChildren = new <DisplayObject>[];
        }
        
        /** Disposes the resources of all children. */
        public override function dispose():void
        {
            var numChildren:int = mChildren.length;
            
            for (var i:int=0; i<numChildren; ++i)
                mChildren[i].dispose();
                
            super.dispose();
        }
        
        // child management
        
        /** Adds a child to the container. It will be at the frontmost position. */
        public function addChild(child:DisplayObject):void
        {
            addChildAt(child, numChildren);
        }
        
        /** Adds a child to the container at a certain index. */
        public function addChildAt(child:DisplayObject, index:int):void
        {
            if (index >= 0 && index <= numChildren)
            {
                child.removeFromParent();
                mChildren.splice(index, 0, child);
                child.setParent(this);                
                child.dispatchEventWith(Event.ADDED, true);
                
                if (stage)
                {
                    var container:DisplayObjectContainer = child as DisplayObjectContainer;
                    if (container) container.broadcastEventWith(Event.ADDED_TO_STAGE);
                    else           child.dispatchEventWith(Event.ADDED_TO_STAGE);
                }
            }
            else
            {
                throw new RangeError("Invalid child index");
            }
        }
        
        /** Removes a child from the container. If the object is not a child, nothing happens. 
         *  If requested, the child will be disposed right away. */
        public function removeChild(child:DisplayObject, dispose:Boolean=false):void
        {
            var childIndex:int = getChildIndex(child);
            if (childIndex != -1) removeChildAt(childIndex, dispose);
        }
        
        /** Removes a child at a certain index. Children above the child will move down. If
         *  requested, the child will be disposed right away. */
        public function removeChildAt(index:int, dispose:Boolean=false):void
        {
            if (index >= 0 && index < numChildren)
            {
                var child:DisplayObject = mChildren[index];
<<<<<<< HEAD
                mChildren.splice(index, 1);
                child.dispatchEvent(new Event(Event.REMOVED, true));
                if (stage) child.dispatchEventOnChildren(new Event(Event.REMOVED_FROM_STAGE));
=======
                child.dispatchEventWith(Event.REMOVED, true);
                
                if (stage)
                {
                    var container:DisplayObjectContainer = child as DisplayObjectContainer;
                    if (container) container.broadcastEventWith(Event.REMOVED_FROM_STAGE);
                    else           child.dispatchEventWith(Event.REMOVED_FROM_STAGE);
                }
                
>>>>>>> feef5031
                child.setParent(null);
                if (dispose) child.dispose();
            }
            else
            {
                throw new RangeError("Invalid child index");
            }
        }
        
        /** Removes a range of children from the container (endIndex included). 
         *  If no arguments are given, all children will be removed. */
        public function removeChildren(beginIndex:int=0, endIndex:int=-1, dispose:Boolean=false):void
        {
            if (endIndex < 0 || endIndex >= numChildren) 
                endIndex = numChildren - 1;
            
            for (var i:int=beginIndex; i<=endIndex; ++i)
                removeChildAt(beginIndex, dispose);
        }
        
        /** Returns a child object at a certain index. */
        public function getChildAt(index:int):DisplayObject
        {
            if (index >= 0 && index < numChildren)
                return mChildren[index];
            else
                throw new RangeError("Invalid child index");
        }
        
        /** Returns a child object with a certain name (non-recursively). */
        public function getChildByName(name:String):DisplayObject
        {
            var numChildren:int = mChildren.length;
            for (var i:int=0; i<numChildren; ++i)
                if (mChildren[i].name == name) return mChildren[i];

            return null;
        }
        
        /** Returns the index of a child within the container, or "-1" if it is not found. */
        public function getChildIndex(child:DisplayObject):int
        {
            return mChildren.indexOf(child);
        }
        
        /** Moves a child to a certain index. Children at and after the replaced position move up.*/
        public function setChildIndex(child:DisplayObject, index:int):void
        {
            var oldIndex:int = getChildIndex(child);
            if (oldIndex == -1) throw new ArgumentError("Not a child of this container");
            mChildren.splice(oldIndex, 1);
            mChildren.splice(index, 0, child);
        }
        
        /** Swaps the indexes of two children. */
        public function swapChildren(child1:DisplayObject, child2:DisplayObject):void
        {
            var index1:int = getChildIndex(child1);
            var index2:int = getChildIndex(child2);
            if (index1 == -1 || index2 == -1) throw new ArgumentError("Not a child of this container");
            swapChildrenAt(index1, index2);
        }
        
        /** Swaps the indexes of two children. */
        public function swapChildrenAt(index1:int, index2:int):void
        {
            var child1:DisplayObject = getChildAt(index1);
            var child2:DisplayObject = getChildAt(index2);
            mChildren[index1] = child2;
            mChildren[index2] = child1;
        }
        
        /** Sorts the children according to a given function (that works just like the sort function
         *  of the Vector class). */
        public function sortChildren(compareFunction:Function):void
        {
            mChildren = mChildren.sort(compareFunction);
        }
        
        /** Determines if a certain object is a child of the container (recursively). */
        public function contains(child:DisplayObject):Boolean
        {
            while (child)
            {
                if (child == this) return true;
                else child = child.parent;
            }
            return false;
        }
        
        /** @inheritDoc */ 
        public override function getBounds(targetSpace:DisplayObject, resultRect:Rectangle=null):Rectangle
        {
            if (resultRect == null) resultRect = new Rectangle();
            
            var numChildren:int = mChildren.length;
            
            if (numChildren == 0)
            {
                getTransformationMatrix(targetSpace, sHelperMatrix);
                MatrixUtil.transformCoords(sHelperMatrix, 0.0, 0.0, sHelperPoint);
                resultRect.setTo(sHelperPoint.x, sHelperPoint.y, 0, 0);
                return resultRect;
            }
            else if (numChildren == 1)
            {
                return mChildren[0].getBounds(targetSpace, resultRect);
            }
            else
            {
                var minX:Number = Number.MAX_VALUE, maxX:Number = -Number.MAX_VALUE;
                var minY:Number = Number.MAX_VALUE, maxY:Number = -Number.MAX_VALUE;
                
                for (var i:int=0; i<numChildren; ++i)
                {
                    mChildren[i].getBounds(targetSpace, resultRect);
                    minX = minX < resultRect.x ? minX : resultRect.x;
                    maxX = maxX > resultRect.right ? maxX : resultRect.right;
                    minY = minY < resultRect.y ? minY : resultRect.y;
                    maxY = maxY > resultRect.bottom ? maxY : resultRect.bottom;
                }
                
                resultRect.setTo(minX, minY, maxX - minX, maxY - minY);
                return resultRect;
            }                
        }
        
        /** @inheritDoc */
        public override function hitTest(localPoint:Point, forTouch:Boolean=false):DisplayObject
        {
            if (forTouch && (!visible || !touchable))
                return null;
            
            var localX:Number = localPoint.x;
            var localY:Number = localPoint.y;
            
            var numChildren:int = mChildren.length;
            for (var i:int=numChildren-1; i>=0; --i) // front to back!
            {
                var child:DisplayObject = mChildren[i];
                getTransformationMatrix(child, sHelperMatrix);
                
                MatrixUtil.transformCoords(sHelperMatrix, localX, localY, sHelperPoint);
                var target:DisplayObject = child.hitTest(sHelperPoint, forTouch);
                
                if (target) return target;
            }
            
            return null;
        }
        
        /** @inheritDoc */
        public override function render(support:RenderSupport, parentAlpha:Number):void
        {
            var alpha:Number = parentAlpha * this.alpha;
            var numChildren:int = mChildren.length;
            
            for (var i:int=0; i<numChildren; ++i)
            {
                var child:DisplayObject = mChildren[i];
                if (child.alpha != 0.0 && child.visible && child.scaleX != 0.0 && child.scaleY != 0.0)
                {
                    var blendMode:String = child.blendMode;
                    var blendModeChange:Boolean = blendMode != BlendMode.AUTO;
                    
                    if (blendModeChange)
                    {
                        support.pushBlendMode();
                        support.blendMode = blendMode;
                    }

                    support.pushMatrix();
                    support.transformMatrix(child);
                    child.render(support, alpha);
                    support.popMatrix();
                    
                    if (blendModeChange)
                        support.popBlendMode();
                }
            }
        }
        
        /** Dispatches an event on all children (recursively). The event must not bubble. */
        public function broadcastEvent(event:Event):void
        {
            if (event.bubbles)
                throw new ArgumentError("Broadcast of bubbling events is prohibited");
            
            // The event listeners might modify the display tree, which could make the loop crash. 
            // Thus, we collect them in a list and iterate over that list instead.
            // And since another listener could call this method internally, we have to take 
            // care that the static helper vector does not get currupted.
            
            var fromIndex:int = sBroadcastListeners.length;
            getChildEventListeners(this, event.type, sBroadcastListeners);
            var toIndex:int = sBroadcastListeners.length;
            
            for (var i:int=fromIndex; i<toIndex; ++i)
                sBroadcastListeners[i].dispatchEvent(event);
            
            sBroadcastListeners.length = fromIndex;
        }
        
        /** Dispatches an event with the given parameters on all children (recursively). 
         *  The method uses an internal pool of event objects to avoid allocations. */
        public function broadcastEventWith(type:String, data:Object=null):void
        {
            var event:Event = Event.fromPool(type, false, data);
            broadcastEvent(event);
            Event.toPool(event);
        }
        
        private function getChildEventListeners(object:DisplayObject, eventType:String, 
                                                listeners:Vector.<DisplayObject>):void
        {
            var container:DisplayObjectContainer = object as DisplayObjectContainer;
            
            if (object.hasEventListener(eventType))
                listeners.push(object);
            
            if (container)
            {
                var children:Vector.<DisplayObject> = container.mChildren;
                var numChildren:int = children.length;
                
                for (var i:int=0; i<numChildren; ++i)
                    getChildEventListeners(children[i], eventType, listeners);
            }
        }
        
        /** The number of children of this container. */
        public function get numChildren():int { return mChildren.length; }        
    }
}<|MERGE_RESOLUTION|>--- conflicted
+++ resolved
@@ -143,11 +143,7 @@
             if (index >= 0 && index < numChildren)
             {
                 var child:DisplayObject = mChildren[index];
-<<<<<<< HEAD
                 mChildren.splice(index, 1);
-                child.dispatchEvent(new Event(Event.REMOVED, true));
-                if (stage) child.dispatchEventOnChildren(new Event(Event.REMOVED_FROM_STAGE));
-=======
                 child.dispatchEventWith(Event.REMOVED, true);
                 
                 if (stage)
@@ -156,8 +152,6 @@
                     if (container) container.broadcastEventWith(Event.REMOVED_FROM_STAGE);
                     else           child.dispatchEventWith(Event.REMOVED_FROM_STAGE);
                 }
-                
->>>>>>> feef5031
                 child.setParent(null);
                 if (dispose) child.dispose();
             }
