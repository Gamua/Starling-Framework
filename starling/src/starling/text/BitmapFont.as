--- conflicted
+++ resolved
@@ -368,16 +368,11 @@
     }
 }
 
-<<<<<<< HEAD
-class CharLocation {
-	public var char : starling.text.BitmapChar;
-=======
 import starling.text.BitmapChar;
 
 class CharLocation
 {
     public var char:BitmapChar;
->>>>>>> 187ddbd4
     public var scale:Number;
     public var x:Number;
     public var y:Number;
