--- conflicted
+++ resolved
@@ -329,11 +329,7 @@
             if (mFontName != value)
             {
                 if (value == BitmapFont.MINI && sBitmapFonts[value] == undefined)
-<<<<<<< HEAD
-                    starling.text.TextField.registerBitmapFont(new starling.text.BitmapFont());
-=======
                     registerBitmapFont(new BitmapFont());
->>>>>>> 187ddbd4
                 
                 mFontName = value;
                 mRequiresRedraw = true;
