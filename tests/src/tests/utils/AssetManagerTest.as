// =================================================================================================
//
//  Starling Framework
//  Copyright Gamua GmbH. All Rights Reserved.
//
//  This program is free software. You can redistribute and/or modify it
//  in accordance with the terms of the accompanying license agreement.
//
// =================================================================================================

package tests.utils
{
    import flash.media.Sound;
    import flash.utils.ByteArray;

    import org.flexunit.asserts.assertEquals;
    import org.flexunit.asserts.assertNull;
    import org.flexunit.asserts.assertStrictlyEquals;

    import starling.events.Event;
    import starling.textures.TextureAtlas;

    import tests.AsyncUtil;
    import tests.StarlingTestCase;

    public class AssetManagerTest extends StarlingTestCase
    {
        private var _manager:TestAssetManager;
        
        override public function setUp():void
        {
            super.setUp();
            _manager = new TestAssetManager();
            _manager.verbose = false;
        }
        
        override public function tearDown():void
        {
            _manager.purge();
            _manager = null;
            super.tearDown();
        }
        
        [Test(expects="ArgumentError")]
        public function loadQueueWithoutCallback():void
        {
            _manager.loadQueue(null);
        }
        
        [Test(async)]
        public function loadEmptyQueue():void
        {
            _manager.loadQueue(AsyncUtil.asyncHandler(this, function(ratio:Number):void
            {
                assertEquals(1.0, ratio);
            }));
        }
        
        [Test(async)]
        public function loadBitmapFromPngFile():void
        {
            _manager.enqueue("../fixtures/image.png");
            _manager.loadQueue(AsyncUtil.asyncHandler(this, function(ratio:Number):void
            {
                assertEquals(1, _manager.getTextures("image").length);
            }));
        }
        
        [Test(async)]
        public function loadBitmapFromJpgFile():void
        {
            _manager.enqueue("../fixtures/image.jpg");
            _manager.loadQueue(AsyncUtil.asyncHandler(this, function(ratio:Number):void
            {
                assertEquals(1, _manager.getTextures("image").length);
            }));
        }
        
        [Test(async)]
        public function loadBitmapFromGifFile():void
        {
            _manager.enqueue("../fixtures/image.gif");
            _manager.loadQueue(AsyncUtil.asyncHandler(this, function(ratio:Number):void
            {
                assertEquals(1, _manager.getTextures("image").length);
            }));
        }
        
        [Test(async)]
        public function loadXmlFromFile():void
        {
            _manager.enqueue("../fixtures/xml.xml");
            _manager.loadQueue(AsyncUtil.asyncHandler(this, function(ratio:Number):void
            {
                assertEquals(1, _manager.getXmlNames("xml").length);
            }));
        }
        
        [Test(async)]
        public function loadInvalidXmlFromFile():void
        {
            handleStarlingEvent(Event.PARSE_ERROR, _manager);
            _manager.enqueue("../fixtures/invalid.xml");
            _manager.loadQueue(function(ratio:Number):void { });
        }
        
        [Test(async)]
        public function loadJsonFromFile():void
        {
            _manager.enqueue("../fixtures/json.json");
            _manager.loadQueue(AsyncUtil.asyncHandler(this, function(ratio:Number):void
            {
                assertEquals(1, _manager.getObjectNames("json").length);
            }));
        }
        
        [Test(async)]
        public function loadInvalidJsonFromFile():void
        {
            handleStarlingEvent(Event.PARSE_ERROR, _manager);
            _manager.enqueue("../fixtures/invalid.json");
            _manager.loadQueue(function(ratio:Number):void { });
        }
        
        [Test(async)]
        public function loadSoundFromMp3File():void
        {
            _manager.enqueue("../fixtures/audio.mp3");
            _manager.loadQueue(AsyncUtil.asyncHandler(this, function(ratio:Number):void
            {
                assertEquals(1, _manager.getSoundNames("audio").length);
            }));
        }
        
        [Test(async)]
        public function loadTextureAtlasFromFile():void
        {
            _manager.enqueue("../fixtures/atlas.xml");
            _manager.loadQueue(AsyncUtil.asyncHandler(this, function(ratio:Number):void
            {
                assertEquals("-Enqueuing 'atlas'-Cannot create atlas: texture 'atlas' is missing.", _manager.logRecord);
            }));
        }
        
        [Test(async)]
        public function loadFontFromFile():void
        {
            _manager.enqueue("../fixtures/font.xml");
            _manager.loadQueue(AsyncUtil.asyncHandler(this, function(ratio:Number):void
            {
                assertEquals("-Enqueuing 'font'-Cannot create bitmap font: texture 'font' is missing.", _manager.logRecord);
            }));
        }
        
        [Test(async)]
        public function loadByteArrayFromFile():void
        {
            _manager.enqueue("../fixtures/data.txt");
            _manager.loadQueue(AsyncUtil.asyncHandler(this, function(ratio:Number):void
            {
                assertEquals(1, _manager.getByteArrayNames("data").length);
            }));
        }
        
        [Test(async)]
        public function loadXmlFromByteArray():void
        {
            _manager.verbose = true;
            _manager.enqueue(EmbeddedXml);
            _manager.loadQueue(AsyncUtil.asyncHandler(this, function(ratio:Number):void
            {
                assertEquals(1, _manager.getXmlNames("Data").length);
            }));
        }
        
        [Test(async)]
        public function loadJsonFromByteArray():void
        {
            _manager.verbose = true;
            _manager.enqueue(EmbeddedJson);
            _manager.loadQueue(AsyncUtil.asyncHandler(this, function(ratio:Number):void
            {
                assertEquals(1, _manager.getObjectNames("Data").length);
            }));
        }

        [Ignore("Incomplete because to atf.atf file is missing.")]
        [Test(async)]
        public function loadAtfFromByteArray():void
        {
            _manager.enqueue("../fixtures/atf.atf");
            _manager.loadQueue(AsyncUtil.asyncHandler(this, function(ratio:Number):void
            {
                assertEquals(1, _manager.getTextures("atf").length);
            }));
        }

        [Test(async)]
        public function purgeQueue():void
        {
            handleStarlingEvent(Event.CANCEL, _manager);
            _manager.purgeQueue();
            assertEquals(0, _manager.queueLength);
        }
        
        [Test]
        public function textureAsset():void
        {
            const NAME:String = "test_texture";
            var texture:TextureMock = new TextureMock();
            
            _manager.addTexture(NAME, texture);
            assertStrictlyEquals(texture, _manager.getTexture(NAME));
            assertEquals(1, _manager.getTextures(NAME).length);
            assertEquals(1, _manager.getTextureNames(NAME).length);
            assertEquals(NAME, _manager.getTextureNames(NAME)[0]);
            
            _manager.removeTexture(NAME);
            assertNull(_manager.getTexture(NAME));
            assertEquals(0, _manager.getTextures(NAME).length);
            assertEquals(0, _manager.getTextureNames(NAME).length);
        }
        
        [Test]
        public function textureAtlasAsset():void
        {
            const NAME:String = "test_textureAtlas";
            var atlas:TextureAtlas = new TextureAtlas(null);
            
<<<<<<< HEAD
            manager.addTextureAtlas(NAME, atlas);
            assertStrictlyEquals(atlas, manager.getTextureAtlas(NAME));
            assertEquals(1, manager.getTextureAtlasNames(NAME).length);
            assertEquals(NAME, manager.getTextureAtlasNames(NAME)[0]);
            
            manager.removeTextureAtlas(NAME, false);// do not dispose, it holds no real texture
            assertNull(manager.getTextureAtlas(NAME));
            assertEquals(0, manager.getTextureAtlasNames(NAME).length);
=======
            _manager.addTextureAtlas(NAME, atlas);
            assertStrictlyEquals(atlas, _manager.getTextureAtlas(NAME));
            assertEquals(1, _manager.getTextureAtlasNames(NAME).length);
            assertEquals(NAME, _manager.getTextureAtlasNames(NAME)[0]);
            
            _manager.removeTextureAtlas(NAME, false);// do not dispose, it holds no real texture
            assertNull(_manager.getTextureAtlas(NAME));
            assertEquals(0, _manager.getTextureAtlasNames(NAME).length);
>>>>>>> b4571118
        }
        
        [Test]
        public function soundAsset():void
        {
            const NAME:String = "test_sound";
            var sound:Sound = new Sound();
            
            _manager.addSound(NAME, sound);
            assertStrictlyEquals(sound, _manager.getSound(NAME));
            assertEquals(1, _manager.getSoundNames(NAME).length);
            assertEquals(NAME, _manager.getSoundNames(NAME)[0]);
            
            _manager.removeSound(NAME);
            assertNull(_manager.getSound(NAME));
            assertEquals(0, _manager.getSoundNames(NAME).length);
        }
        
        [Test]
        public function playUndefinedSound():void
        {
            assertNull(_manager.playSound("undefined"));
        }
        
        [Test]
        public function xmlAsset():void
        {
            const NAME:String = "test_xml";
            var xml:XML = new XML("<test/>");
            
            _manager.addXml(NAME, xml);
            assertStrictlyEquals(xml, _manager.getXml(NAME));
            assertEquals(1, _manager.getXmlNames(NAME).length);
            assertEquals(NAME, _manager.getXmlNames(NAME)[0]);
            
            _manager.removeXml(NAME);
            assertNull(_manager.getXml(NAME));
            assertEquals(0, _manager.getXmlNames(NAME).length);
        }
        
        [Test]
        public function objectAsset():void
        {
            const NAME:String = "test_object";
            var object:Object = {};
            
            _manager.addObject(NAME, object);
            assertStrictlyEquals(object, _manager.getObject(NAME));
            assertEquals(1, _manager.getObjectNames(NAME).length);
            assertEquals(NAME, _manager.getObjectNames(NAME)[0]);
            
            _manager.removeObject(NAME);
            assertNull(_manager.getObject(NAME));
            assertEquals(0, _manager.getObjectNames(NAME).length);
        }
        
        [Test]
        public function byteArrayAsset():void
        {
            const NAME:String = "test_bytearray";
            var bytes:ByteArray = new ByteArray();
            
            _manager.addByteArray(NAME, bytes);
            assertStrictlyEquals(bytes, _manager.getByteArray(NAME));
            assertEquals(1, _manager.getByteArrayNames(NAME).length);
            assertEquals(NAME, _manager.getByteArrayNames(NAME)[0]);
            
            _manager.removeByteArray(NAME);
            assertNull(_manager.getByteArray(NAME));
            assertEquals(0, _manager.getByteArrayNames(NAME).length);
        }
        
        [Test]
        public function getNameForStringAsRawAsset():void
        {
            assertEquals("a", _manager.__getName("a"));
            assertEquals("image", _manager.__getName("image.png"));
            assertEquals("my image 2", _manager.__getName("my%20image%202.png"));
        }
        
        [Test(expects="ArgumentError")]
        public function getNameForEmptyStringAsRawAsset():void
        {
            _manager.__getName("");
        }
        
        [Test]
        public function getNameForFileReferenceAsRawAsset():void
        {
            assertEquals("a", _manager.__getName(new FileReferenceMock("a")));
            assertEquals("image", _manager.__getName(new FileReferenceMock("image.png")));
            assertEquals("my image 2", _manager.__getName(new FileReferenceMock("my%20image%202.png")));
        }
        
        [Test(expects="ArgumentError")]
        public function getNameForUnsupportedTypeAsRawAsset():void
        {
            _manager.__getName({});
        }
        
        [Test]
        public function getBasenameFromUrl():void
        {
            assertEquals("a", _manager.__getBasenameFromUrl("a"));
            assertEquals("image", _manager.__getBasenameFromUrl("image.png"));
            assertEquals("image", _manager.__getBasenameFromUrl("http://example.com/dir/image.png"));
            assertNull(_manager.__getBasenameFromUrl("http://example.com/dir/image/"));
        }
        
        [Test]
        public function getExtensionFromUrl():void
        {
            assertEquals("png", _manager.__getExtensionFromUrl("image.png"));
            assertEquals("png", _manager.__getExtensionFromUrl("http://example.com/dir/image.png"));
            assertNull(_manager.__getExtensionFromUrl("http://example.com/dir/image/"));
        }
        
        [Test]
        public function enqueueWithName():void
        {
            _manager.enqueueWithName("a", "b");
            assertEquals(1, _manager.numQueuedAssets);
        }
        
        [Test]
        public function enqueueString():void
        {
            _manager.enqueue("a");
            assertEquals(1, _manager.numQueuedAssets);
        }
        
        [Test]
        public function enqueueArray():void
        {
            _manager.enqueue(["a", "b"]);
            assertEquals(2, _manager.numQueuedAssets);
        }
        
        [Test]
        public function enqueueClass():void
        {
            _manager.enqueue(EmbeddedBitmap);
            assertEquals(1, _manager.numQueuedAssets);
        }
        
        [Test]
        public function enqueueUnsupportedType():void
        {
            _manager.enqueue({});
            assertEquals(0, _manager.numQueuedAssets);
        }
        
    }
}

import flash.net.FileReference;

import starling.textures.Texture;
import starling.utils.AssetManager;

class TestAssetManager extends AssetManager
{
    
    public var logRecord:String = "";
    
    public function get queueLength():uint
    {
        return queue.length;
    }
    
    override public function loadQueue(onProgress:Function):void
    {
        // onProgress function is hard to test, so onComplete is wrapped with onComplete,
        // which calls onProgress only if the load is completed (ratio == 1.0).
        //
        // If onProgress is set to null, then do not wrap it and pass null to super.
        
        var onComplete:Function = function(ratio:Number):void
        {
            if (ratio == 1.0) onProgress(ratio);
        };
        
        super.loadQueue(onProgress is Function ? onComplete : onProgress);
    }
    
    override protected function log(message:String):void
    {
        logRecord += "-" + message;
        super.log(message);
    }
    
    public function __getBasenameFromUrl(url:String):String
    {
        return getBasenameFromUrl(url);
    }
    
    public function __getExtensionFromUrl(url:String):String
    {
        return getExtensionFromUrl(url);
    }
    
    public function __getName(rawAsset:Object):String
    {
        return getName(rawAsset);
    }
    
}

class EmbeddedBitmap
{
    [Embed(source="../../../fixtures/image.png")]
    public static const Image:Class;
}

class EmbeddedXml
{
    [Embed(source="../../../fixtures/xml.xml", mimeType="application/octet-stream")]
    public static const Data:Class;
}

class EmbeddedJson
{
    [Embed(source="../../../fixtures/json.json", mimeType="application/octet-stream")]
    public static const Data:Class;
}

class TextureMock extends Texture
{
    public function TextureMock()
    {
        // do not call super()
    }
}

class FileReferenceMock extends FileReference
{
    private var _name:String;
    
    public function FileReferenceMock(name:String)
    {
        super();
        _name = name;
    }
    
    override public function get name():String
    {
        return _name;
    }
}<|MERGE_RESOLUTION|>--- conflicted
+++ resolved
@@ -227,16 +227,6 @@
             const NAME:String = "test_textureAtlas";
             var atlas:TextureAtlas = new TextureAtlas(null);
             
-<<<<<<< HEAD
-            manager.addTextureAtlas(NAME, atlas);
-            assertStrictlyEquals(atlas, manager.getTextureAtlas(NAME));
-            assertEquals(1, manager.getTextureAtlasNames(NAME).length);
-            assertEquals(NAME, manager.getTextureAtlasNames(NAME)[0]);
-            
-            manager.removeTextureAtlas(NAME, false);// do not dispose, it holds no real texture
-            assertNull(manager.getTextureAtlas(NAME));
-            assertEquals(0, manager.getTextureAtlasNames(NAME).length);
-=======
             _manager.addTextureAtlas(NAME, atlas);
             assertStrictlyEquals(atlas, _manager.getTextureAtlas(NAME));
             assertEquals(1, _manager.getTextureAtlasNames(NAME).length);
@@ -245,7 +235,6 @@
             _manager.removeTextureAtlas(NAME, false);// do not dispose, it holds no real texture
             assertNull(_manager.getTextureAtlas(NAME));
             assertEquals(0, _manager.getTextureAtlasNames(NAME).length);
->>>>>>> b4571118
         }
         
         [Test]
